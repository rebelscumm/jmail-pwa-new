<script lang="ts">
  import { onMount } from 'svelte';
  import { get } from 'svelte/store';
  import { initAuth, acquireTokenInteractive, authState, getAuthDiagnostics, resolveGoogleClientId } from '$lib/gmail/auth';
  import { listLabels, listInboxMessageIds, listThreadIdsByLabelId, getMessageMetadata, GmailApiError, getProfile, copyGmailDiagnosticsToClipboard, getAndClearGmailDiagnostics, listHistory, getThreadSummary } from '$lib/gmail/api';
  import { labels as labelsStore } from '$lib/stores/labels';
  import { threads as threadsStore, messages as messagesStore } from '$lib/stores/threads';
  import { getDB } from '$lib/db/indexeddb';
  import VirtualList from '$lib/utils/VirtualList.svelte';
  import ThreadListRow from '$lib/utils/ThreadListRow.svelte';
  import Button from '$lib/buttons/Button.svelte';
  import Card from '$lib/containers/Card.svelte';
  import LoadingIndicator from '$lib/forms/LoadingIndicator.svelte';
  
  import Checkbox from '$lib/forms/Checkbox.svelte';
  
<<<<<<< HEAD
  import { archiveThread, trashThread, undoLast, queueThreadModify } from '$lib/queue/intents';
  import { enqueueBatchModify } from '$lib/queue/ops';
  import { snoozeThreadByRule } from '$lib/snooze/actions';
=======
  import { archiveThread, trashThread, undoLast } from '$lib/queue/intents';
  import { snoozeThreadByRule, manualUnsnoozeThread } from '$lib/snooze/actions';
>>>>>>> d7c1645e
  import { settings, updateAppSettings } from '$lib/stores/settings';
  import { show as showSnackbar } from '$lib/containers/snackbar';
  
  import { getLabel } from '$lib/gmail/api';
  import { trailingHolds } from '$lib/stores/holds';
  import Menu from '$lib/containers/Menu.svelte';
  import MenuItem from '$lib/containers/MenuItem.svelte';
  import { searchQuery } from '$lib/stores/search';
  import FilterBar from '$lib/utils/FilterBar.svelte';
  import { filters as filtersStore, applyFilterToThreads, loadFilters } from '$lib/stores/filters';
  import { aiSummarizeSubject, aiSummarizeEmail } from '$lib/ai/providers';

  type InboxSort = NonNullable<import('$lib/stores/settings').AppSettings['inboxSort']>;
  const sortOptions: { key: InboxSort; label: string }[] = [
    { key: 'date_desc', label: 'Date (newest first)' },
    { key: 'date_asc', label: 'Date (oldest first)' },
    { key: 'unread_first', label: 'Unread first' },
    { key: 'sender_az', label: 'Sender (A–Z)' },
    { key: 'sender_za', label: 'Sender (Z–A)' },
    { key: 'subject_az', label: 'Subject (A–Z)' },
    { key: 'subject_za', label: 'Subject (Z–A)' }
  ];
  let CLIENT_ID: string = $state(import.meta.env.VITE_GOOGLE_CLIENT_ID as string);

  let loading = $state(true);
  let ready = $state(false);
  let apiErrorMessage: string | null = $state(null);
  let apiErrorStatus: number | undefined = $state();
  let apiErrorStack: string | undefined = $state();
  let nextPageToken: string | undefined = $state();
  let syncing = $state(false);
  let authoritativeSyncProgress = $state({ running: false, pagesCompleted: 0, pagesTotal: 0 });
  let copiedDiagOk = $state(false);
  let debouncedQuery = $state('');
  $effect(() => { const id = setTimeout(() => debouncedQuery = $searchQuery, 300); return () => clearTimeout(id); });
  let now = $state(Date.now());
  onMount(() => { const id = setInterval(() => { now = Date.now(); }, 250); return () => clearInterval(id); });
  // Temporarily lock interactions during coordinated collapses
  let listLocked = $state(false);
  // Restore list lock handler
  onMount(() => {
    const handler = (ev: Event) => {
      try {
        const e = ev as CustomEvent<{ ms?: number }>;
        const ms = Math.max(0, Math.min(1000, (e.detail?.ms ?? 400)));
        listLocked = true;
        setTimeout(() => { listLocked = false; }, ms);
      } catch {}
    };
    window.addEventListener('jmail:listLock', handler as EventListener);
    return () => window.removeEventListener('jmail:listLock', handler as EventListener);
  });

  // Guard to avoid repeated auto-fill within a single session
  let autoFilledInboxOnce = $state(false);

  async function autoFillInboxFrom1h(): Promise<number> {
    try {
      const s = get(settings);
      const labelId = (s && s.labelMapping && s.labelMapping['1h']) ? s.labelMapping['1h'] : '';
      if (!labelId) return 0;
      const page = await listThreadIdsByLabelId(labelId, 10);
      const ids = (page?.ids || []).slice(0, 3);
      if (!ids.length) return 0;
      for (const threadId of ids) {
        await manualUnsnoozeThread(threadId, { optimisticLocal: true });
      }
      return ids.length;
    } catch (_) {
      return 0;
    }
  }

  // Clear transient API errors when a successful API request occurs
  if (typeof window !== 'undefined') {
    window.addEventListener('jmail:api_ok', () => {
      try { apiErrorMessage = null; apiErrorStatus = undefined; apiErrorStack = undefined; } catch (_) {}
    });
  }
  // Lightweight remote change detection state
  let lastRemoteCheckAtMs: number | null = $state(null);
  let remoteCheckInFlight = $state(false);

  async function maybeRemoteRefresh() {
    if (remoteCheckInFlight) return;
    const nowMs = Date.now();
    const minIntervalMs = 60_000;
    if (lastRemoteCheckAtMs && (nowMs - lastRemoteCheckAtMs) < minIntervalMs) return;
    if (typeof document !== 'undefined' && (document as any).visibilityState === 'hidden') return;
    if (typeof navigator !== 'undefined' && !navigator.onLine) return;
    remoteCheckInFlight = true;
    try {
      const inboxLabel = await getLabel('INBOX');
      const remoteThreadsTotal = inboxLabel.threadsTotal ?? 0;
      const remoteThreadsUnread = inboxLabel.threadsUnread ?? 0;
      const localThreadsTotal = inboxThreads.length;
      const localThreadsUnread = inboxThreads.filter((t) => (t.labelIds || []).includes('UNREAD')).length;
      const differs = remoteThreadsTotal !== localThreadsTotal || remoteThreadsUnread !== localThreadsUnread;
      try { if (import.meta.env.DEV) console.debug('[InboxUI] remoteCheck', { remoteThreadsTotal, localThreadsTotal, remoteThreadsUnread, localThreadsUnread, differs }); } catch {}
      if (differs) {
        try { syncing = true; await hydrate(); } finally { syncing = false; }
      }
    } catch (_) {
      // ignore transient errors
    } finally {
      lastRemoteCheckAtMs = nowMs;
      remoteCheckInFlight = false;
    }
  }

  // Background reconciliation using Gmail History API. This attempts to fetch
  // history deltas since the last known historyId stored in DB and apply label
  // changes in-place to IndexedDB so the UI can reload conservatively.
  async function performBackgroundHistorySync() {
    try {
      const db = await getDB();
      const meta = (await db.get('settings', 'lastHistoryId')) as any || {};
      const lastHistoryId = meta?.value || null;
      if (!lastHistoryId) {
        // Nothing to do: caller can fall back to full list via hydrate when needed
        return;
      }
      let data: any;
      try {
        data = await listHistory(lastHistoryId);
      } catch (e) {
        // If history API fails (e.g. expired historyId) surface a subtle
        // telemetry toast so the user (or developer) knows background sync
        // didn't complete; allow a foreground hydrate to reconcile later.
        try { showSnackbar({ message: 'Background sync failed', timeout: 5000, actions: { 'Refresh': () => { void hydrate(); } } }); } catch (_) {}
        return;
      }
      const history = Array.isArray((data || {}).history) ? (data as any).history : [];
      if (!history.length) return;
      const txThreads = db.transaction('threads', 'readwrite');
      const txMsgs = db.transaction('messages', 'readwrite');
      for (const h of history) {
        try {
          // Each history entry can contain messagesAdded/messagesDeleted/labelsAdded/labelsRemoved etc.
          if (h.messages && Array.isArray(h.messages)) {
            for (const m of h.messages) {
              if (m.id && m.threadId) {
                // Ensure message metadata is present for downstream filters
                try { await txMsgs.store.put({ id: m.id, threadId: m.threadId, labelIds: m.labelIds || [], internalDate: m.internalDate }); } catch (_) {}
              }
            }
          }
          if (h.labels && Array.isArray(h.labels)) {
            // labels list is uncommon here; skip
          }
          // Look for threadMetadata / label changes
          if (h.threadId || h.messages) {
            const threadId = h.threadId || (h.messages && h.messages[0] && h.messages[0].threadId);
            if (!threadId) continue;
            try {
              const existing = await txThreads.store.get(threadId) as any;
              if (!existing) continue;
              // Apply label changes present in history entry
              if (h.labelsAdded || h.labelsRemoved) {
                const labels = Array.isArray(existing.labelIds) ? existing.labelIds.slice() : [];
                for (const la of (h.labelsAdded || [])) { if (!labels.includes(la)) labels.push(la); }
                for (const lr of (h.labelsRemoved || [])) { const idx = labels.indexOf(lr); if (idx >= 0) labels.splice(idx, 1); }
                const next = { ...existing, labelIds: labels } as any;
                await txThreads.store.put(next);
              }
            } catch (_) {}
          }
        } catch (_) {}
      }
      await txMsgs.done;
      await txThreads.done;
      // Notify user when there were actual changes applied by history so the
      // update is visible but non-disruptive. If no changes, stay silent.
      try { showSnackbar({ message: 'Inbox synchronized', timeout: 2000 }); } catch (_) {}
      // Update lastHistoryId if provided
      const newHistoryId = (data || {}).historyId;
      if (newHistoryId) {
        try { await db.put('settings', newHistoryId, 'lastHistoryId'); } catch (_) {}
      }
      // Notify UI to reload conservative cache view
      try {
        const clients = await (navigator.serviceWorker && navigator.serviceWorker.controller) ? [] : [];
      } catch (_) {}
    } catch (_) {}
  }
  const inboxThreads = $derived(($threadsStore || []).filter((t) => {
    // Guard against undefined/partial entries
    if (!t || typeof (t as any).threadId !== 'string') return false;
    const labels = Array.isArray((t as any).labelIds) ? ((t as any).labelIds as string[]) : [];
    const inInbox = labels.includes('INBOX');
    const held = (($trailingHolds || {})[(t as any).threadId] || 0) > now;
    return inInbox || held;
  }));
  const visibleThreads = $derived(
    !debouncedQuery
      ? inboxThreads
      : inboxThreads.filter((t) => {
          const subj = (t.lastMsgMeta.subject || '').toLowerCase();
          const from = (t.lastMsgMeta.from || '').toLowerCase();
          const q = debouncedQuery.toLowerCase();
          return subj.includes(q) || from.includes(q);
        })
  );
  const filteredThreads = $derived(applyFilterToThreads(visibleThreads, $messagesStore || {}, $filtersStore.active));
  function cmp(a: string, b: string): number { return a.localeCompare(b); }
  function num(n: unknown): number { return typeof n === 'number' && !Number.isNaN(n) ? n : 0; }
  function getSender(a: import('$lib/types').GmailThread): string {
    const raw = a.lastMsgMeta.from || '';
    const m = raw.match(/^(.*?)\s*<([^>]+)>/);
    return (m ? (m[1] || m[2]) : raw).toLowerCase();
  }
  function getSubject(a: import('$lib/types').GmailThread): string { return (a.lastMsgMeta.subject || '').toLowerCase(); }
  function getDate(a: import('$lib/types').GmailThread): number { return num(a.lastMsgMeta.date) || 0; }
  function isUnread(a: import('$lib/types').GmailThread): boolean { return (a.labelIds || []).includes('UNREAD'); }
  const currentSort: InboxSort = $derived(($settings.inboxSort || 'date_desc') as InboxSort);
  const sortedVisibleThreads = $derived((() => {
    const arr = [...filteredThreads];
    switch (currentSort) {
      case 'date_asc':
        arr.sort((a, b) => getDate(a) - getDate(b));
        break;
      case 'unread_first':
        arr.sort((a, b) => {
          const d = (isUnread(b) as any) - (isUnread(a) as any);
          if (d !== 0) return d;
          return getDate(b) - getDate(a);
        });
        break;
      case 'sender_az':
        arr.sort((a, b) => {
          const s = cmp(getSender(a), getSender(b));
          if (s !== 0) return s;
          return getDate(b) - getDate(a);
        });
        break;
      case 'sender_za':
        arr.sort((a, b) => {
          const s = cmp(getSender(b), getSender(a));
          if (s !== 0) return s;
          return getDate(b) - getDate(a);
        });
        break;
      case 'subject_az':
        arr.sort((a, b) => {
          const s = cmp(getSubject(a), getSubject(b));
          if (s !== 0) return s;
          return getDate(b) - getDate(a);
        });
        break;
      case 'subject_za':
        arr.sort((a, b) => {
          const s = cmp(getSubject(b), getSubject(a));
          if (s !== 0) return s;
          return getDate(b) - getDate(a);
        });
        break;
      case 'date_desc':
      default:
        arr.sort((a, b) => getDate(b) - getDate(a));
        break;
    }
    // Prioritize threads that already have an AI summary, then others,
    // and keep threads with pending AI subject at the bottom until ready
    try {
      const pending = arr.filter((t) => ((t as any).aiSubjectStatus || 'none') === 'pending');
      const notPending = arr.filter((t) => ((t as any).aiSubjectStatus || 'none') !== 'pending');
      const withSummary = notPending.filter((t) => (t.summaryStatus === 'ready' && (t.summary || '').trim() !== ''));
      const withoutSummary = notPending.filter((t) => !(t.summaryStatus === 'ready' && (t.summary || '').trim() !== ''));
      return [...withSummary, ...withoutSummary, ...pending];
    } catch (_) {
      return arr;
    }
  })());
  const currentSortLabel = $derived((sortOptions.find(o => o.key === currentSort)?.label) || 'Date (newest first)');
  function setSort(next: InboxSort) { updateAppSettings({ inboxSort: next }); }
  // Selection state keyed by threadId
  let selectedMap = $state<Record<string, true>>({});
  const selectedCount = $derived(Object.keys(selectedMap).length);
  const allVisibleSelected = $derived(filteredThreads.length > 0 && filteredThreads.every(t => selectedMap[t.threadId]));
  function toggleSelectThread(threadId: string, next: boolean) {
    if (next) selectedMap = { ...selectedMap, [threadId]: true };
    else { const { [threadId]: _, ...rest } = selectedMap; selectedMap = rest; }
  }
  function selectAllVisible(next: boolean) {
    if (next) {
      const map: Record<string, true> = {};
      for (const t of filteredThreads) map[t.threadId] = true;
      selectedMap = map;
    } else {
      selectedMap = {};
    }
  }
  function isEventFromTextInput(e: KeyboardEvent): boolean {
    const t = e.target as HTMLElement | null;
    if (!t) return false;
    const tag = (t.tagName || '').toLowerCase();
    const editable = (t as any).isContentEditable;
    return tag === 'input' || tag === 'textarea' || editable;
  }
  function onKeyDown(e: KeyboardEvent) {
    if (isEventFromTextInput(e)) return;
    if (e.key === 'Delete') {
      if (selectedCount > 0) {
        if ($settings.confirmDelete) {
          if (!confirm(`Delete ${selectedCount} conversation(s)?`)) return;
        }
        void bulkDelete();
      }
    } else if (e.key === 'e' || e.key === 'E') {
      if (selectedCount > 0) {
        void bulkArchive();
      }
    } else if (e.key === 'z' || e.key === 'Z') {
      void undoLast(1);
    }
  }
  async function bulkArchive() {
    const ids = Object.keys(selectedMap);
    if (!ids.length) return;
    for (const id of ids) await archiveThread(id, { optimisticLocal: false });
    selectedMap = {};
    showSnackbar({ message: 'Archived', actions: { Undo: () => undoLast(ids.length) } });
  }
  async function bulkDelete() {
    const ids = Object.keys(selectedMap);
    if (!ids.length) return;
    for (const id of ids) await trashThread(id, { optimisticLocal: false });
    selectedMap = {};
    showSnackbar({ message: 'Deleted', actions: { Undo: () => undoLast(ids.length) } });
  }
  async function bulkSnooze(ruleKey: string) {
    const ids = Object.keys(selectedMap);
    if (!ids.length) return;
    // Dispatch a group slide event to animate all visible selected items simultaneously
    try {
      window.dispatchEvent(new CustomEvent('jmail:groupSlide', { detail: { action: 'snooze', ids, ruleKey } }));
    } catch (_) {}
    for (const id of ids) await snoozeThreadByRule(id, ruleKey, { optimisticLocal: true });
    selectedMap = {};
    showSnackbar({ message: `Snoozed ${ids.length} • ${ruleKey}`, actions: { Undo: () => undoLast(ids.length) } });
  }
  const totalThreadsCount = $derived($threadsStore?.length || 0);
  let inboxLabelStats = $state<{ messagesTotal?: number; messagesUnread?: number; threadsTotal?: number; threadsUnread?: number } | null>(null);
  const visibleThreadsCount = $derived(filteredThreads?.length || 0);
  $effect(() => {
    // Log UI-level diagnostics in dev builds only
    try {
      if (import.meta.env.DEV) {
        const entries = getAndClearGmailDiagnostics();
        // eslint-disable-next-line no-console
        console.debug('[InboxUI]', {
          time: new Date().toISOString(),
          type: 'ui_state',
          searchQuery: debouncedQuery,
          threadsCount: totalThreadsCount,
          visibleThreadsCount,
          nextPageToken,
          entries
        });
        // Re-push previously captured entries so copy includes them later
        if (entries && entries.length) {
          // put them back through copy helper by appending in copyDiagnostics
          __uiBufferedEntries = entries;
        }
      }
    } catch (_) {}
  });

  // Buffer to include last API entries in next copyDiagnostics call
  let __uiBufferedEntries: any[] = [];

  export async function reloadFromCache() {
    const db = await getDB();
    const cachedThreads = await db.getAll('threads');
    if (cachedThreads?.length) {
      const current = $threadsStore || [];
      function threadLastActivity(th: any) {
        try { return Math.max(Number(th?.lastMsgMeta?.date) || 0, Number((th as any).aiSubjectUpdatedAt) || 0, Number((th as any).summaryUpdatedAt) || 0); } catch { return 0; }
      }
      const merged = current.slice();
      for (const t of cachedThreads) {
        const idx = merged.findIndex((x: any) => x.threadId === t.threadId);
        if (idx >= 0) {
          try {
            const existing = merged[idx];
            const existingLast = threadLastActivity(existing);
            const cachedLast = threadLastActivity(t);
            // Prefer in-memory/local thread when it appears newer, or when it has been removed from INBOX locally
            if (existingLast >= cachedLast) continue;
            if (Array.isArray(existing.labelIds) && !existing.labelIds.includes('INBOX')) continue;
            // Otherwise merge cached data into the existing slot
            merged[idx] = { ...existing, ...t };
          } catch {
            merged[idx] = t;
          }
        } else {
          merged.push(t);
        }
      }
      threadsStore.set(merged);
    }
    const cachedMessages = await db.getAll('messages');
    if (cachedMessages?.length) {
      const dict: Record<string, import('$lib/types').GmailMessage> = { ...$messagesStore };
      for (const m of cachedMessages) {
        try {
          const existing = dict[m.id];
          // Prefer existing in-memory message if it looks newer (by internalDate) or already contains body
          if (existing) {
            const existingDate = Number(existing.internalDate) || 0;
            const incomingDate = Number(m.internalDate) || 0;
            const existingHasBody = !!(existing.bodyText || existing.bodyHtml);
            const incomingHasBody = !!(m.bodyText || m.bodyHtml);
            if (existingHasBody && !incomingHasBody) continue;
            if (existingDate >= incomingDate) continue;
          }
          dict[m.id] = m;
        } catch {
          dict[m.id] = m;
        }
      }
      messagesStore.set(dict);
    }
  }

  export async function resetInboxCache() {
    const db = await getDB();
    try { await db.clear('threads'); } catch {}
    try { await db.clear('messages'); } catch {}
    threadsStore.set([]);
    messagesStore.set({});
  }

  onMount(() => {
    const unsub = authState.subscribe((s) => (ready = s.ready));
    if (($threadsStore || []).length) loading = false;
    (async () => {
      let hadCache = false;
      try {
        CLIENT_ID = CLIENT_ID || resolveGoogleClientId() as string;
        await initAuth(CLIENT_ID);
        // Load settings first for snooze defaults
        const { loadSettings } = await import('$lib/stores/settings');
        await loadSettings();
        await loadFilters();
        hadCache = await hydrateFromCache();
        if (hadCache) loading = false;
        navigator.serviceWorker?.addEventListener('message', (e: MessageEvent) => {
          if ((e.data && e.data.type) === 'SYNC_TICK') {
            try { if (import.meta.env.DEV) console.debug('[InboxUI] SYNC_TICK received'); } catch {}
            // Schedule background history-based reconciliation and a quick cache reload.
            void performBackgroundHistorySync();
            void hydrateFromCache();
            void maybeRemoteRefresh();
          }
        });
        // Attempt initial remote hydrate without blocking UI if cache exists
        try {
          syncing = true;
          await hydrate();
        } catch (e) {
          setApiError(e);
        } finally {
          syncing = false;
        }
      } catch (e) {
        setApiError(e);
      } finally {
        if (!hadCache) loading = false;
      }
    })();
    // Listen for global refresh requests
    async function handleGlobalRefresh() {
      try {
        showSnackbar({ message: 'Refreshing inbox…' });
        syncing = true;
        // Perform a full authoritative INBOX sync (pages through all messages)
        // to reconcile removals performed on other devices.
        await performAuthoritativeInboxSync();
        showSnackbar({ message: 'Inbox up to date', timeout: 3000 });
      } catch (e) {
        setApiError(e);
        showSnackbar({ message: `Refresh failed: ${e instanceof Error ? e.message : e}`, closable: true });
      } finally {
        syncing = false;
      }
    }
    window.addEventListener('jmail:refresh', handleGlobalRefresh);
    // Expose for debugging/manual trigger
    try { (window as any).__jmailRefresh = () => window.dispatchEvent(new CustomEvent('jmail:refresh')); } catch {}
    window.addEventListener('keydown', onKeyDown);
    return () => { window.removeEventListener('jmail:refresh', handleGlobalRefresh); window.removeEventListener('keydown', onKeyDown); unsub(); };
  });

  function setApiError(e: unknown) {
    if (e instanceof GmailApiError) {
      apiErrorStatus = e.status;
      apiErrorMessage = e.message || `Gmail API error ${e.status}`;
    } else if (e instanceof Error) {
      apiErrorStatus = undefined;
      apiErrorMessage = e.message;
    } else {
      apiErrorStatus = undefined;
      apiErrorMessage = String(e);
    }
    // Best-effort automatic diagnostics copy only in dev (may be blocked without user gesture)
    if (import.meta.env.DEV) void copyDiagnostics();
  }

  // Explicit full INBOX reconciliation: pages through all INBOX message ids,
  // records threadIds seen, updates local DB to remove `INBOX` from threads
  // that are no longer present on the server, and refreshes the in-memory store.
  async function performAuthoritativeInboxSync(opts?: { perPageTimeoutMs?: number; maxRetries?: number }) {
    const perPageTimeoutMs = opts?.perPageTimeoutMs ?? 20_000; // 20s per page
    const maxRetries = opts?.maxRetries ?? 2;
    const db = await getDB();
    try {
      const pageSize = 500; // reasonably large page for manual full sync
      let pageToken: string | undefined = undefined;
      const seenThreadIds = new Set<string>();
      authoritativeSyncProgress = { running: true, pagesCompleted: 0, pagesTotal: 0 };

      // Stream thread ids (preferred) rather than messages to avoid missing
      // threads due to message-level pagination nuances.
      while (true) {
        // Attempt to fetch a page with a per-page timeout and retry policy
        let page: { ids: string[]; nextPageToken?: string } | null = null;
        let attempt = 0;
        while (attempt <= maxRetries && !page) {
          attempt += 1;
          try {
            page = await Promise.race([
              listThreadIdsByLabelId('INBOX', pageSize, pageToken),
              new Promise((_, rej) => setTimeout(() => rej(new Error('page_timeout')), perPageTimeoutMs))
            ]) as any;
          } catch (e) {
            if (attempt > maxRetries) throw e; // escalate after retries
            // small backoff
            await new Promise((res) => setTimeout(res, 500 * attempt));
          }
        }
        if (!page) break; // defensive
        // Update progress info
        authoritativeSyncProgress = { ...authoritativeSyncProgress, pagesCompleted: authoritativeSyncProgress.pagesCompleted + 1 };
        const pageResolved = page as { ids: string[]; nextPageToken?: string };
        pageToken = pageResolved.nextPageToken;
        if (!pageResolved.ids || !pageResolved.ids.length) {
          if (!pageToken) break; else continue;
        }
        const ids = pageResolved.ids;
        // For threads on this page, fetch summaries only for those missing or
        // needing update in local DB to keep network usage reasonable.
        const toFetch: string[] = [];
        for (const tid of page.ids) {
          try {
            const existing = await db.get('threads', tid) as any | undefined;
            if (!existing) toFetch.push(tid);
            seenThreadIds.add(tid);
          } catch (_) { seenThreadIds.add(tid); toFetch.push(tid); }
        }
        // Fetch thread summaries with modest concurrency
        const fetched = await mapWithConcurrency(toFetch, 4, async (tid) => {
          try { return await getThreadSummary(tid); } catch (e) { return null; }
        });
        const txMsgs = db.transaction('messages', 'readwrite');
        const txThreads = db.transaction('threads', 'readwrite');
        for (const f of fetched) {
          if (!f) continue;
          try {
            for (const m of f.messages) {
              try { await txMsgs.store.put(m); } catch (_) {}
            }
            try { await txThreads.store.put(f.thread); } catch (_) {}
          } catch (_) {}
        }
        await txMsgs.done;
        await txThreads.done;
        if (!pageToken) break;
      }

      // Reconcile threads in DB: remove INBOX label from threads not seen
      const txThreads = db.transaction('threads', 'readwrite');
      const allThreads = await txThreads.store.getAll();
      for (const t of (allThreads || [])) {
        try {
          const labels = Array.isArray(t.labelIds) ? t.labelIds.slice() : [];
          if (labels.includes('INBOX') && !seenThreadIds.has(t.threadId)) {
            const next = { ...t, labelIds: labels.filter((l) => l !== 'INBOX') } as any;
            await txThreads.store.put(next);
          }
        } catch (_) {}
      }
      await txThreads.done;
      authoritativeSyncProgress = { ...authoritativeSyncProgress, running: false };

      // Refresh in-memory store from authoritative DB state
      try {
        const refreshed = await db.getAll('threads');
        threadsStore.set(refreshed as any);
      } catch (_) {}
    } catch (e) {
      // Surface a subtle telemetry snackbar so user can retry if needed
      try { showSnackbar({ message: 'Full sync failed', timeout: 5000, actions: { 'Retry': () => { void performAuthoritativeInboxSync(); } } }); } catch (_) {}
      throw e;
    }
  }

  async function signIn() {
    apiErrorMessage = null;
    apiErrorStatus = undefined;
    try {
      if (!ready) {
        CLIENT_ID = CLIENT_ID || resolveGoogleClientId() as string;
        try { await initAuth(CLIENT_ID); } catch (_) {}
      }
      try {
        await acquireTokenInteractive('consent', 'inbox_signin_click');
        await hydrate();
      } catch (e: unknown) {
        // If auth is intentionally server-managed, fall back to server-side login flow
        const msg = e instanceof Error ? e.message : String(e);
        if (typeof msg === 'string' && msg.includes('Auth not initialized')) {
          try {
            // Redirect to server login endpoint to establish server-managed session
            const loginUrl = typeof window !== 'undefined' ? new URL('/api/google-login', window.location.href).toString() : '/api/google-login';
            window.location.href = loginUrl;
            return;
          } catch (_) {}
        }
        throw e;
      }
    } catch (e: unknown) {
      setApiError(e);
      try {
        const diag = getAuthDiagnostics();
        void copyDiagnostics();
        // eslint-disable-next-line no-console
        console.error('[Auth] Sign-in failed in inbox', { error: e instanceof Error ? e.message : String(e), diag });
      } catch (_) {}
    }
  }

  async function hydrateFromCache() {
    const db = await getDB();
    let hasCached = false;
    const cachedLabels = await db.getAll('labels');
    if (cachedLabels?.length) { labelsStore.set(cachedLabels); hasCached = true; }
    const cachedThreads = await db.getAll('threads');
    if (cachedThreads?.length) {
      const current = $threadsStore || [];
      if (current.length === 0) {
        threadsStore.set(cachedThreads);
      } else {
        const merged = [...current, ...cachedThreads].reduce((acc, t) => {
          const idx = acc.findIndex((candidate: any) => candidate.threadId === t.threadId);
          if (idx >= 0) acc[idx] = t; else acc.push(t);
          return acc;
        }, [] as typeof current);
        threadsStore.set(merged);
      }
      hasCached = true;
    }
    const cachedMessages = await db.getAll('messages');
    if (cachedMessages?.length) {
      const dict: Record<string, import('$lib/types').GmailMessage> = { ...$messagesStore };
      for (const m of cachedMessages) dict[m.id] = m;
      messagesStore.set(dict);
      hasCached = true;
    }
    return hasCached;
  }

  async function hydrate() {
    const db = await getDB();
    // Labels
    const remoteLabels = await listLabels();
    const tx = db.transaction('labels', 'readwrite');
    for (const l of remoteLabels) await tx.store.put(l);
    await tx.done;
    labelsStore.set(remoteLabels);

    // Messages + Threads (first N) and label stats for accurate counts
    // Attempt profile ping to capture the latest historyId for incremental syncs
    try {
      const profile = await getProfile();
      try { if (profile?.historyId) await db.put('settings', profile.historyId, 'lastHistoryId'); } catch (_) {}
    } catch (_) {}
    // Fetch INBOX label metadata for totals
    try {
      const inboxLabel = await getLabel('INBOX');
      inboxLabelStats = {
        messagesTotal: inboxLabel.messagesTotal,
        messagesUnread: inboxLabel.messagesUnread,
        threadsTotal: inboxLabel.threadsTotal,
        threadsUnread: inboxLabel.threadsUnread
      };
    } catch (_) {
      inboxLabelStats = null;
    }

    // If inbox appears empty after hydrate, attempt an automatic replenish
    try {
      const inboxNow = (await listInboxMessageIds(1)).ids || [];
      if (!inboxNow.length) {
        try { await tryReplenishFrom1h(3); } catch (_) {}
      }
    } catch (_) {}
    const pageSize = Number($settings.inboxPageSize || 25);
    const page = await listInboxMessageIds(pageSize);
    if (!autoFilledInboxOnce && (!page.ids || page.ids.length === 0)) {
      const moved = await autoFillInboxFrom1h();
      autoFilledInboxOnce = true;
      if (moved > 0) {
        // Re-run hydrate to reflect newly unsnoozed threads in INBOX
        return await hydrate();
      }
    }
    nextPageToken = page.nextPageToken;
    const msgs = await mapWithConcurrency(page.ids, 4, (id) => getMessageMetadata(id));
    const threadMap: Record<string, { messageIds: string[]; labelIds: Record<string, true>; last: { from?: string; subject?: string; date?: number } }> = {};
    for (const m of msgs) {
      const existing = threadMap[m.threadId] || { messageIds: [], labelIds: {}, last: {} };
      existing.messageIds.push(m.id);
      for (const x of m.labelIds) existing.labelIds[x] = true;
      const date = m.internalDate || Date.parse(m.headers?.Date || '');
      if (!existing.last.date || (date && date > existing.last.date)) {
        existing.last = { from: m.headers?.From, subject: m.headers?.Subject, date };
      }
      threadMap[m.threadId] = existing;
    }
    // Build thread list preserving any cached AI/computed fields
    const dbThreads = await (await getDB());
    const threadList = [] as Array<import('$lib/types').GmailThread>;
    const newlyArrived: Array<import('$lib/types').GmailThread> = [];
    for (const [threadId, v] of Object.entries(threadMap)) {
      const base = { threadId, messageIds: v.messageIds, lastMsgMeta: v.last, labelIds: Object.keys(v.labelIds) } as import('$lib/types').GmailThread;
      try {
        const prev = await dbThreads.get('threads', threadId) as import('$lib/types').GmailThread | undefined;
        if (prev) {
          const lastPrevId = (prev.messageIds || [])[Math.max(0, (prev.messageIds || []).length - 1)];
          const lastNewId = base.messageIds[Math.max(0, base.messageIds.length - 1)];
          const prevUpdatedAt = (prev as any).aiSubjectUpdatedAt || 0;
          const newDate = base.lastMsgMeta?.date || 0;
          const changed = (!!lastPrevId && !!lastNewId && lastPrevId !== lastNewId) || (newDate > prevUpdatedAt);
          const carry: import('$lib/types').GmailThread = {
            ...base,
            summary: prev.summary,
            summaryStatus: prev.summaryStatus,
            // drop legacy summaryVersion preservation
            summaryUpdatedAt: prev.summaryUpdatedAt,
            bodyHash: prev.bodyHash,
            aiSubject: (prev as any).aiSubject,
            aiSubjectStatus: (prev as any).aiSubjectStatus,
            // drop legacy subjectVersion preservation
            aiSubjectUpdatedAt: (prev as any).aiSubjectUpdatedAt
          } as any;
          if (changed) {
            (carry as any).aiSubjectStatus = 'pending';
            newlyArrived.push(carry);
          }
          threadList.push(carry);
        } else {
          // Mark brand-new threads as pending AI subject so they render at the bottom
          const pending: import('$lib/types').GmailThread = { ...base, aiSubjectStatus: 'pending' } as any;
          threadList.push(pending);
          newlyArrived.push(pending);
        }
      } catch {
        const pending: import('$lib/types').GmailThread = { ...base, aiSubjectStatus: 'pending' } as any;
        threadList.push(pending);
        newlyArrived.push(pending);
      }
    }
    // Persist
    const txMsgs = db.transaction('messages', 'readwrite');
    for (const m of msgs) await txMsgs.store.put(m);
    await txMsgs.done;
    const txThreads = db.transaction('threads', 'readwrite');
    for (const t of threadList) await txThreads.store.put(t);
    await txThreads.done;

    // Offline-first, non-disruptive merge: update the in-memory store using
    // the authoritative DB copies but preserve current UI ordering/state so
    // the user doesn't see jarring replaces/flash. We avoid immediately
    // removing `INBOX` labels for threads that weren't present on this
    // paginated fetch because that can be a false negative during
    // incremental page loads; instead rely on background sync or a full
    // authoritative sync to perform removals safely.
    try {
      const allThreads = await db.getAll('threads');
      const dbById: Record<string, any> = {};
      for (const t of (allThreads || [])) dbById[t.threadId] = t;
      const current = $threadsStore || [];
      // Update existing in-memory entries with DB authoritative fields
      const merged = current.map((c) => dbById[c.threadId] ? { ...c, ...dbById[c.threadId] } : c);
      // Append any DB-only threads after existing UI list (non-disruptive)
      for (const t of (allThreads || [])) {
        if (!merged.find((m) => m.threadId === t.threadId)) merged.push(t as any);
      }
      threadsStore.set(merged as any);
    } catch (e) {
      // Fallback: conservative merge of newly fetched threads into memory
      const current = $threadsStore || [];
      const merged = [...current, ...threadList].reduce((acc, t) => {
        const idx = acc.findIndex((candidate: any) => candidate.threadId === t.threadId);
        if (idx >= 0) acc[idx] = { ...acc[idx], ...t } as any; else acc.push(t);
        return acc;
      }, [] as typeof current);
      threadsStore.set(merged);
    }
    const msgDict: Record<string, import('$lib/types').GmailMessage> = { ...$messagesStore };
    for (const m of msgs) msgDict[m.id] = m;
    messagesStore.set(msgDict);

    // Proactive auto-apply: apply saved filters with autoApply to new items
    try {
      const autoFilters = ($filtersStore.saved || []).filter((f) => f.autoApply && (f.action === 'archive' || f.action === 'delete'));
      if (autoFilters.length) {
        for (const t of threadList) {
          for (const f of autoFilters) {
            const matches = (await import('$lib/stores/filters')).threadMatchesFilter(t as any, msgDict, f);
            if (matches) {
              if (f.action === 'archive') await archiveThread(t.threadId, { optimisticLocal: true });
              else if (f.action === 'delete') await trashThread(t.threadId, { optimisticLocal: true });
              break;
            }
          }
        }
      }
    } catch (_) {}

    // Fire-and-forget: attempt AI subject summaries for newly arrived threads immediately
    try {
      if (newlyArrived.length) {
        void summarizeSubjectsForThreads(newlyArrived);
      }
    } catch (_) {}

    // Additionally: if any inbox threads are missing AI summaries/subjects (not just newly arrived),
    // kick off a full precompute in the background and surface a snackbar + progress indicator.
    try {
      // Dynamic imports so this stays lazy and only runs in-browser
      const precomputeModule = await import('$lib/ai/precompute');
      const precomputeStoreModule = await import('$lib/stores/precompute');
      // Check if a precompute is already running
      let isRunning = false;
      try {
        const unsub = precomputeStoreModule.precomputeStatus.subscribe((s) => { isRunning = !!s.isRunning; });
        try { unsub(); } catch (_) {}
      } catch (_) { isRunning = false; }
    
      if (!isRunning) {
        // Determine if any inbox thread needs processing
        try {
          const allThreads = await db.getAll('threads');
          const needAny = (allThreads || []).some((t: any) => {
            try {
              const labels = t.labelIds || [];
              if (!labels.includes('INBOX')) return false;
              // Respect cached summaries by default: only recompute when missing
              // or in an error/none state. Subject recompute is similar.
              const hasCachedSummary = !!t.summary;
              const needsSummary = !hasCachedSummary || t.summaryStatus === 'none' || t.summaryStatus === 'error';
              const needsSubject = !(t.aiSubject) || (t.aiSubjectStatus || 'none') === 'none' || (t.aiSubjectStatus || 'none') === 'error';
              return needsSummary || needsSubject;
            } catch (_) { return false; }
          });
          if (needAny) {
            // Respect user setting: if precomputeSummaries is disabled, inform the user instead of starting
            try {
              const { settings: settingsStore } = await import('$lib/stores/settings');
              const s = get(settingsStore);
              if (!s?.precomputeSummaries) {
                try {
                  const rootCauses = 'Possible root causes: missing summary field, precompute disabled, missing Gmail body scopes, filtered threads, previous precompute failure.';
                  showSnackbar({ message: `AI precompute is disabled in Settings. Enable Precompute summaries to allow background AI processing.\n${rootCauses}`, timeout: 9000, actions: { 'Open Settings': () => { location.href = '/settings'; } } });
                } catch (_) {}
              } else {
                try { showSnackbar({ message: 'Starting AI precompute…' }); } catch (_) {}
                // Call precompute and handle skip reasons so the user sees the real outcome
                if (s?.precomputeAutoRun !== false) {
                  try {
                    const result: any = await precomputeModule.precomputeNow(25);
                    if (result && result.__reason) {
                      showSnackbar({ message: `Precompute skipped: ${result.__reason}`, timeout: 6000, actions: { 'Force run': async () => { await precomputeModule.precomputeNow(25); } } });
                    }
                  } catch (e) {
                    // ignore
                  }
                }
              }
            } catch (_) {
              // If settings couldn't be loaded for some reason, fall back to starting precompute
              try { showSnackbar({ message: 'Starting AI precompute…' }); } catch (_) {}
              void precomputeModule.precomputeNow(25);
            }
          }
        } catch (_) {}
      }
    } catch (_) {}
  }

  async function loadMore() {
    if (!nextPageToken) return;
    syncing = true;
    try {
      const pageSize = Number($settings.inboxPageSize || 25);
      const page = await listInboxMessageIds(pageSize, nextPageToken);
      nextPageToken = page.nextPageToken;
      const msgs = await mapWithConcurrency(page.ids, 4, (id) => getMessageMetadata(id));
      const db = await getDB();
      const txMsgs = db.transaction('messages', 'readwrite');
      for (const m of msgs) await txMsgs.store.put(m);
      await txMsgs.done;
      // Merge into existing threads/messages
      const threadMap: Record<string, { messageIds: string[]; labelIds: Record<string, true>; last: { from?: string; subject?: string; date?: number } }> = {};
      for (const m of msgs) {
        const existing = threadMap[m.threadId] || { messageIds: [], labelIds: {}, last: {} };
        existing.messageIds.push(m.id);
        for (const x of m.labelIds) existing.labelIds[x] = true;
        const date = m.internalDate || Date.parse(m.headers?.Date || '');
        if (!existing.last.date || (date && date > existing.last.date)) {
          existing.last = { from: m.headers?.From, subject: m.headers?.Subject, date };
        }
        threadMap[m.threadId] = existing;
      }
      const threadList = Object.entries(threadMap).map(([threadId, v]) => ({
        threadId,
        messageIds: v.messageIds,
        lastMsgMeta: v.last,
        labelIds: Object.keys(v.labelIds)
      }));
      const txThreads = db.transaction('threads', 'readwrite');
      for (const t of threadList) await txThreads.store.put(t);
      await txThreads.done;
      // Update store by merging
      const current = $threadsStore || [];
      const merged = [...current, ...threadList].reduce((acc, t) => {
        const idx = acc.findIndex((x) => x.threadId === t.threadId);
        if (idx >= 0) acc[idx] = t; else acc.push(t);
        return acc;
      }, [] as typeof current);
      threadsStore.set(merged);
      const msgDict: Record<string, import('$lib/types').GmailMessage> = { ...$messagesStore };
      for (const m of msgs) msgDict[m.id] = m;
      messagesStore.set(msgDict);

      // Proactive auto-apply for loaded page
      try {
        const autoFilters = ($filtersStore.saved || []).filter((f) => f.autoApply && (f.action === 'archive' || f.action === 'delete'));
        if (autoFilters.length) {
          for (const t of threadList) {
            for (const f of autoFilters) {
              const matches = (await import('$lib/stores/filters')).threadMatchesFilter(t as any, msgDict, f);
              if (matches) {
                if (f.action === 'archive') await archiveThread(t.threadId, { optimisticLocal: true });
                else if (f.action === 'delete') await trashThread(t.threadId, { optimisticLocal: true });
                break;
              }
            }
          }
        }
      } catch (_) {}
    } catch (e) {
      setApiError(e);
    } finally {
      syncing = false;
    }
  }

  async function copyDiagnostics(): Promise<boolean> {
    try {
      const payload = {
        note: 'Gmail diagnostics snapshot',
        at: new Date().toISOString(),
        ...getAuthDiagnostics(),
        clientIdPresent: !!CLIENT_ID && String(CLIENT_ID).trim().length > 0,
        clientIdPreview: CLIENT_ID ? String(CLIENT_ID).slice(0, 8) + '…' : undefined,
        threadsCount: totalThreadsCount,
        visibleThreadsCount,
        searchQuery: debouncedQuery,
        nextPageToken,
        errorStatus: apiErrorStatus,
        errorMessage: apiErrorMessage,
        localStorageKeys: Object.keys(localStorage || {}),
      };
      // Merge any buffered API entries captured by the UI effect
      const merged = { ...payload } as any;
      if (__uiBufferedEntries && __uiBufferedEntries.length) {
        merged.entries = __uiBufferedEntries;
        __uiBufferedEntries = [];
      }
      copiedDiagOk = await copyGmailDiagnosticsToClipboard(merged);
      if (!copiedDiagOk) {
        // Fallback: log to console for manual copy
        // eslint-disable-next-line no-console
        console.log('Gmail diagnostics (fallback):', { payload: merged, entries: getAndClearGmailDiagnostics() });
      }
    } catch (_) {
      copiedDiagOk = false;
    }
    return copiedDiagOk;
  }

  if (typeof window !== 'undefined') {
    (window as any).__copyPageDiagnostics = async () => { await copyDiagnostics(); };
  }

  async function mapWithConcurrency<T, R>(items: T[], limit: number, fn: (item: T) => Promise<R>): Promise<R[]> {
    const results: R[] = new Array(items.length);
    let idx = 0;
    const workers = new Array(Math.min(limit, items.length)).fill(0).map(async () => {
      while (true) {
        const current = idx++;
        if (current >= items.length) break;
        results[current] = await fn(items[current]);
      }
    });
    await Promise.all(workers);
    return results;
  }

  // Helper: best-effort fetch of the latest message body if scopes allow
  async function tryGetLastMessageFull(messageId: string): Promise<import('$lib/types').GmailMessage | null> {
    try {
      const { fetchTokenInfo } = await import('$lib/gmail/auth');
      const info = await fetchTokenInfo();
      const hasBodyScopes = !!info?.scope && (info.scope.includes('gmail.readonly') || info.scope.includes('gmail.modify'));
      if (!hasBodyScopes) return null;
    } catch (_) {
      return null;
    }
    try {
      const { getMessageFull } = await import('$lib/gmail/api');
      const full = await getMessageFull(messageId);
      return full;
    } catch (_) {
      return null;
    }
  }

  // Try to move up to `count` threads from the configured '1h' snooze label back to INBOX
  async function tryReplenishFrom1h(count = 3) {
    try {
      const s = get(settings);
      const labelId = s.labelMapping && s.labelMapping['1h'];
      if (!labelId) return; // no mapping configured
      // List thread ids under the snooze label
      const page = await listThreadIdsByLabelId(labelId, count);
      const ids = page.ids || [];
      if (!ids.length) return;
      // For each thread, fetch summary to obtain message ids, then unsnooze (add INBOX, optionally UNREAD)
      const db = await getDB();
      for (const tid of ids.slice(0, count)) {
        try {
          const summary = await getThreadSummary(tid);
          const msgIds = summary.messages.map((m) => m.id);
          const add = ['INBOX'];
          if (s.unreadOnUnsnooze) add.push('UNREAD');
          // enqueue batch modify by message ids
          await enqueueBatchModify('me', msgIds, add, [labelId], tid);
          // Optimistically update local DB/stores via queueThreadModify helper
          try { await queueThreadModify(tid, add, [labelId], { optimisticLocal: true }); } catch (_) {}
        } catch (_) {}
      }
      try { showSnackbar({ message: `Replenished ${Math.min(ids.length, count)} thread(s) from 1h` }); } catch (_) {}
    } catch (e) {
      // ignore
    }
  }

  function getLastMessageId(thread: import('$lib/types').GmailThread): string | null {
    try {
      const ids = thread.messageIds || [];
      if (!ids.length) return null;
      return ids[ids.length - 1];
    } catch {
      return null;
    }
  }

  async function summarizeSubjectsForThreads(targets: Array<import('$lib/types').GmailThread>): Promise<void> {
    if (!targets || !targets.length) return;
    try {
      const db = await getDB();
      // Mark pending in DB to persist state across reloads
      try {
        const tx = db.transaction('threads', 'readwrite');
        for (const t of targets) {
          const current = await tx.store.get(t.threadId) as import('$lib/types').GmailThread | undefined;
          const next = { ...(current || t), aiSubjectStatus: 'pending' as const, aiSubjectUpdatedAt: Date.now() } as any;
          await tx.store.put(next);
        }
        await tx.done;
      } catch (_) {}

      const prepared = await mapWithConcurrency(targets, 3, async (t) => {
        const lastId = getLastMessageId(t);
        let bodyText: string | undefined;
        let bodyHtml: string | undefined;
        if (lastId) {
          const full = await tryGetLastMessageFull(lastId);
          if (full) { bodyText = full.bodyText; bodyHtml = full.bodyHtml; }
        }
        const subject = t.lastMsgMeta?.subject || '';
        return { t, subject, bodyText, bodyHtml };
      });

      // Summarize with modest concurrency: compute message summary first, then subject from that
      const results = await mapWithConcurrency(prepared, 2, async (p) => {
        try {
          const readySummary = (p.t.summary && p.t.summaryStatus === 'ready') ? p.t.summary : '';
          const messageSummary = readySummary && readySummary.trim()
            ? readySummary
            : await aiSummarizeEmail(p.subject, p.bodyText, p.bodyHtml, undefined, p.t.threadId);
          const text = await aiSummarizeSubject(p.subject, undefined, undefined, messageSummary);
          return { id: p.t.threadId, ok: true, text, messageSummary } as const;
        } catch (e) {
          return { id: p.t.threadId, ok: false, error: e } as const;
        }
      });

      // Persist and update store
      const tx = db.transaction('threads', 'readwrite');
      const nowMs = Date.now();
      const nowVersion = undefined as any;
      for (const r of results) {
        try {
          const current = (await tx.store.get(r.id)) as import('$lib/types').GmailThread | undefined;
          if (!current) continue;
          const next: import('$lib/types').GmailThread = { ...current } as any;
          if (r.ok && r.text && r.text.trim()) {
            (next as any).aiSubject = r.text.trim();
            (next as any).aiSubjectStatus = 'ready';
          } else {
            (next as any).aiSubjectStatus = (current as any).aiSubjectStatus || 'error';
          }
          // Also persist the AI message summary if we computed it here
          if ((r as any).messageSummary && String((r as any).messageSummary).trim()) {
            (next as any).summary = String((r as any).messageSummary).trim();
            (next as any).summaryStatus = 'ready';
            (next as any).summaryVersion = nowVersion;
            (next as any).summaryUpdatedAt = nowMs;
          }
          (next as any).subjectVersion = nowVersion;
          (next as any).aiSubjectUpdatedAt = nowMs;
          await tx.store.put(next);
          // Update live store
          threadsStore.update((arr) => {
            const idx = arr.findIndex((x) => x.threadId === r.id);
            if (idx >= 0) {
              const copy = arr.slice();
              (copy as any)[idx] = next as any;
              return copy as any;
            }
            return arr;
          });
        } catch (_) {}
      }
      await tx.done;
    } catch (_) {}
  }

  const can10m = $derived(Object.keys($settings.labelMapping || {}).some((k)=>k==='10m' && $settings.labelMapping[k]));
  const can3h = $derived(Object.keys($settings.labelMapping || {}).some((k)=>k==='3h' && $settings.labelMapping[k]));
  const can1d = $derived(Object.keys($settings.labelMapping || {}).some((k)=>k==='1d' && $settings.labelMapping[k]));

  async function bulkApplyActiveFilterAction() {
    const f = $filtersStore.active;
    if (!f || !f.action || f.action === 'none') return;
    const targetIds = filteredThreads.map((t) => t.threadId);
    if (!targetIds.length) return;
    if (f.action === 'delete' && $settings.confirmDelete) {
      if (!confirm(`Delete ${targetIds.length} conversation(s)?`)) return;
    }
    for (const id of targetIds) {
      if (f.action === 'archive') await archiveThread(id, { optimisticLocal: false });
      else if (f.action === 'delete') await trashThread(id, { optimisticLocal: false });
    }
    showSnackbar({ message: `${f.action === 'archive' ? 'Archived' : 'Deleted'} ${targetIds.length}`, actions: { Undo: () => undoLast(targetIds.length) } });
  }
</script>

{#if loading}
  <div style="display:grid; place-items:center; height:70vh;">
    <LoadingIndicator />
  </div>
{:else}
  {#if apiErrorStatus === 403}
    <Card variant="filled" style="max-width:36rem; margin: 0 auto 1rem;">
      <h3 class="m3-font-title-medium" style="margin:0 0 0.25rem 0">Permission needed</h3>
      <p class="m3-font-body-medium" style="margin:0; color:rgb(var(--m3-scheme-on-surface-variant))">Jmail needs Gmail access. Please re-authorize your Google account.</p>
      {#if apiErrorMessage}
        <p class="m3-font-body-small" style="margin:0.5rem 0 0; color:rgb(var(--m3-scheme-error))">{apiErrorMessage}</p>
      {/if}
      <div style="display:flex; gap:0.5rem; justify-content:flex-end; margin-top:0.75rem;">
        <Button variant="text" href="https://myaccount.google.com/permissions">Review permissions</Button>
        <Button variant="outlined" onclick={async () => {
          try {
            const ok = await copyDiagnostics();
            showSnackbar({ message: ok ? 'Diagnostics copied to clipboard' : 'Failed to copy diagnostics; check console', closable: true });
          } catch (_) {
            showSnackbar({ message: 'Failed to copy diagnostics; check console', closable: true });
          }
        }}>Copy diagnostics</Button>
        <Button variant="filled" onclick={signIn}>Sign in with Google</Button>
      </div>
    </Card>
  {:else if apiErrorMessage}
    <Card variant="outlined" style="max-width:36rem; margin: 0 auto 1rem;">
      <h3 class="m3-font-title-medium" style="margin:0 0 0.25rem 0">{apiErrorStatus ? `Error ${apiErrorStatus}` : 'Error'}</h3>
      <p class="m3-font-body-medium" style="margin:0; color:rgb(var(--m3-scheme-on-surface-variant))">{apiErrorMessage}</p>
      <p class="m3-font-body-small" style="margin:0.25rem 0 0; color:rgb(var(--m3-scheme-on-surface-variant))">If you just completed Google sign-in, wait a moment and click "Try again". If the problem persists, copy diagnostics and open an issue.</p>
      <details style="margin-top:0.5rem;">
        <summary style="cursor:pointer; font-size:0.9rem; color:rgb(var(--m3-scheme-on-surface-variant));">Show diagnostic preview</summary>
        <pre style="white-space:pre-wrap; word-break:break-word; font-size:0.75rem; max-height:16rem; overflow:auto; background:rgba(0,0,0,0.03); padding:0.5rem; border-radius:4px;">{JSON.stringify({ errorStatus: apiErrorStatus, errorMessage: apiErrorMessage, ...getAuthDiagnostics() }, null, 2)}</pre>
      </details>
      <div style="display:flex; gap:0.5rem; justify-content:flex-end; margin-top:0.75rem;">
        <Button variant="text" onclick={() => { apiErrorMessage = null; apiErrorStatus = undefined; apiErrorStack = undefined; }}>Dismiss</Button>
        <Button variant="outlined" onclick={async () => {
          try {
            const ok = await copyDiagnostics();
            showSnackbar({ message: ok ? 'Diagnostics copied to clipboard' : 'Failed to copy diagnostics; check console', closable: true });
          } catch (_) {
            showSnackbar({ message: 'Failed to copy diagnostics; check console', closable: true });
          }
        }}>Copy diagnostics</Button>
        <Button variant="filled" onclick={signIn}>Try again</Button>
      </div>
    </Card>
  {/if}

  <div style="display:flex; align-items:center; justify-content:space-between; margin-bottom:0.5rem; gap:0.5rem;">
    <h3 class="m3-font-title-medium" style="margin:0">Inbox</h3>
    <div style="display:flex; gap:0.5rem; align-items:center; flex-wrap:wrap;">
      
      <details class="sort">
        <summary class="summary-btn">
          <Button variant="text">
            {#snippet children()}
              <span class="label">Sort: {currentSortLabel}</span>
            {/snippet}
          </Button>
        </summary>
        <Menu>
          {#each sortOptions as opt}
            <MenuItem onclick={() => setSort(opt.key)}>{opt.label}{opt.key === currentSort ? ' ✓' : ''}</MenuItem>
          {/each}
        </Menu>
      </details>
      <Button variant="outlined" disabled={!nextPageToken || syncing} onclick={loadMore}>
        {#if syncing}
          Loading…
        {:else}
          Load more
        {/if}
      </Button>
      {#if authoritativeSyncProgress.running}
        <Card variant="outlined" style="display:flex; align-items:center; gap:0.5rem; padding:0.25rem 0.5rem;">
          <span class="m3-font-body-small">Syncing inbox: {authoritativeSyncProgress.pagesCompleted} pages</span>
        </Card>
      {/if}
    </div>
  </div>

  {#if selectedCount > 0}
    <Card variant="elevated" style="margin: 0 0 0.5rem 0;">
      <div style="display:flex; align-items:center; justify-content:space-between; gap:0.5rem; flex-wrap:wrap;">
        <div class="m3-font-body-medium" style="display:flex; align-items:center; gap:0.5rem;">
          <label class="m3-font-body-medium" style="display:flex; align-items:center; gap:0.5rem;">
            <Checkbox>
              <input type="checkbox" checked={allVisibleSelected} onchange={(e: Event) => selectAllVisible((e.currentTarget as HTMLInputElement).checked)} />
            </Checkbox>
            Select all ({selectedCount})
          </label>
        </div>
        <div style="display:flex; gap:0.5rem; align-items:center;">
          <Button variant="text" onclick={bulkArchive}>Archive</Button>
          <Button variant="text" color="error" onclick={bulkDelete}>Delete</Button>
          <Button variant="text" onclick={() => bulkSnooze('10m')} disabled={!can10m}>10m</Button>
          <Button variant="text" onclick={() => bulkSnooze('3h')} disabled={!can3h}>3h</Button>
          <Button variant="text" onclick={() => bulkSnooze('1d')} disabled={!can1d}>1d</Button>
        </div>
      </div>
    </Card>
  {/if}

  {#if (!visibleThreads || visibleThreads.length === 0)}
    <Card variant="outlined" style="max-width:36rem; margin: 0 auto 1rem;">
      <h3 class="m3-font-title-medium" style="margin:0 0 0.25rem 0">No threads to display</h3>
      {#if debouncedQuery}
        <p class="m3-font-body-medium" style="margin:0; color:rgb(var(--m3-scheme-on-surface-variant))">Your search returned no results. Clear the search to see all {totalThreadsCount} threads.</p>
      {:else}
        <p class="m3-font-body-medium" style="margin:0; color:rgb(var(--m3-scheme-on-surface-variant))">If you just connected your account, try reloading or copying diagnostics to share.</p>
      {/if}
      <div style="display:flex; gap:0.5rem; justify-content:flex-end; margin-top:0.75rem;">
        {#if debouncedQuery}
          <Button variant="outlined" onclick={() => { import('$lib/stores/search').then(m=>m.searchQuery.set('')); }}>Clear search</Button>
        {/if}
        <Button variant="text" onclick={async () => { try { await tryReplenishFrom1h(3); } catch (e) { try { showSnackbar({ message: `Replenish failed: ${e instanceof Error ? e.message : String(e)}`, closable: true }); } catch {} } }}>Replenish 1h (3)</Button>
      </div>
    </Card>
  {/if}
  <div class="inbox-list-wrap" class:locked={listLocked} style="height:70vh">
    <VirtualList items={sortedVisibleThreads} rowHeight={88} getKey={(t: import('$lib/types').GmailThread) => t.threadId} persistKey="inbox:threads">
      {#snippet children(item: import('$lib/types').GmailThread)}
      <ThreadListRow thread={item} />
      {/snippet}
    </VirtualList>
  </div>
{/if}

<style>
  .inbox-list-wrap.locked { pointer-events: none; }
  .sort { position: relative; }
  .sort > summary { list-style: none; }
  .summary-btn { cursor: pointer; }
  .sort[open] > :global(.m3-container) { position: absolute; right: 0; margin-top: 0.25rem; }
</style>
<|MERGE_RESOLUTION|>--- conflicted
+++ resolved
@@ -13,15 +13,9 @@
   import LoadingIndicator from '$lib/forms/LoadingIndicator.svelte';
   
   import Checkbox from '$lib/forms/Checkbox.svelte';
-  
-<<<<<<< HEAD
+
   import { archiveThread, trashThread, undoLast, queueThreadModify } from '$lib/queue/intents';
-  import { enqueueBatchModify } from '$lib/queue/ops';
-  import { snoozeThreadByRule } from '$lib/snooze/actions';
-=======
-  import { archiveThread, trashThread, undoLast } from '$lib/queue/intents';
   import { snoozeThreadByRule, manualUnsnoozeThread } from '$lib/snooze/actions';
->>>>>>> d7c1645e
   import { settings, updateAppSettings } from '$lib/stores/settings';
   import { show as showSnackbar } from '$lib/containers/snackbar';
   
@@ -86,9 +80,39 @@
       const page = await listThreadIdsByLabelId(labelId, 10);
       const ids = (page?.ids || []).slice(0, 3);
       if (!ids.length) return 0;
+
+      const db = await getDB();
+      // For each thread, fetch full summary from server so we have message ids locally
       for (const threadId of ids) {
-        await manualUnsnoozeThread(threadId, { optimisticLocal: true });
-      }
+        try {
+          const summary = await getThreadSummary(threadId);
+          // Persist messages and thread into local DB so optimistic local updates can take effect
+          const txMsgs = db.transaction('messages', 'readwrite');
+          for (const m of summary.messages) {
+            try { await txMsgs.store.put(m); } catch (_) {}
+          }
+          await txMsgs.done;
+          try { await db.put('threads', summary.thread); } catch (_) {}
+
+          // Now request a local optimistic unsnooze: add INBOX and optionally UNREAD, remove snooze label
+          const add = ['INBOX'];
+          if (s.unreadOnUnsnooze) add.push('UNREAD');
+          try { await queueThreadModify(threadId, add, [labelId], { optimisticLocal: true }); } catch (_) {}
+        } catch (_) {
+          // ignore per-thread failures
+        }
+      }
+      // Refresh in-memory stores from DB so UI reflects changes immediately
+      try {
+        const allThreads = await db.getAll('threads');
+        threadsStore.set(allThreads as any);
+      } catch (_) {}
+      try {
+        const allMessages = await db.getAll('messages');
+        const dict: Record<string, import('$lib/types').GmailMessage> = {};
+        for (const m of allMessages) { try { dict[m.id] = m; } catch (_) {} }
+        messagesStore.set(dict);
+      } catch (_) {}
       return ids.length;
     } catch (_) {
       return 0;
@@ -722,13 +746,7 @@
       inboxLabelStats = null;
     }
 
-    // If inbox appears empty after hydrate, attempt an automatic replenish
-    try {
-      const inboxNow = (await listInboxMessageIds(1)).ids || [];
-      if (!inboxNow.length) {
-        try { await tryReplenishFrom1h(3); } catch (_) {}
-      }
-    } catch (_) {}
+    // (auto-fill handled later when paginated page is empty to reuse same logic)
     const pageSize = Number($settings.inboxPageSize || 25);
     const page = await listInboxMessageIds(pageSize);
     if (!autoFilledInboxOnce && (!page.ids || page.ids.length === 0)) {
@@ -1063,35 +1081,8 @@
     }
   }
 
-  // Try to move up to `count` threads from the configured '1h' snooze label back to INBOX
-  async function tryReplenishFrom1h(count = 3) {
-    try {
-      const s = get(settings);
-      const labelId = s.labelMapping && s.labelMapping['1h'];
-      if (!labelId) return; // no mapping configured
-      // List thread ids under the snooze label
-      const page = await listThreadIdsByLabelId(labelId, count);
-      const ids = page.ids || [];
-      if (!ids.length) return;
-      // For each thread, fetch summary to obtain message ids, then unsnooze (add INBOX, optionally UNREAD)
-      const db = await getDB();
-      for (const tid of ids.slice(0, count)) {
-        try {
-          const summary = await getThreadSummary(tid);
-          const msgIds = summary.messages.map((m) => m.id);
-          const add = ['INBOX'];
-          if (s.unreadOnUnsnooze) add.push('UNREAD');
-          // enqueue batch modify by message ids
-          await enqueueBatchModify('me', msgIds, add, [labelId], tid);
-          // Optimistically update local DB/stores via queueThreadModify helper
-          try { await queueThreadModify(tid, add, [labelId], { optimisticLocal: true }); } catch (_) {}
-        } catch (_) {}
-      }
-      try { showSnackbar({ message: `Replenished ${Math.min(ids.length, count)} thread(s) from 1h` }); } catch (_) {}
-    } catch (e) {
-      // ignore
-    }
-  }
+  // (deprecated) explicit replenish implementation removed in favor of
+  // `autoFillInboxFrom1h` / `manualUnsnoozeThread` which are higher-level.
 
   function getLastMessageId(thread: import('$lib/types').GmailThread): string | null {
     try {
@@ -1321,7 +1312,7 @@
         {#if debouncedQuery}
           <Button variant="outlined" onclick={() => { import('$lib/stores/search').then(m=>m.searchQuery.set('')); }}>Clear search</Button>
         {/if}
-        <Button variant="text" onclick={async () => { try { await tryReplenishFrom1h(3); } catch (e) { try { showSnackbar({ message: `Replenish failed: ${e instanceof Error ? e.message : String(e)}`, closable: true }); } catch {} } }}>Replenish 1h (3)</Button>
+        <Button variant="text" onclick={async () => { try { const moved = await autoFillInboxFrom1h(); if (moved > 0) { try { await hydrateFromCache(); await maybeRemoteRefresh(); showSnackbar({ message: `Replenished ${moved} thread(s) from 1h` }); } catch {} } else { try { showSnackbar({ message: 'No threads available in 1h' }); } catch {} } } catch (e) { try { showSnackbar({ message: `Replenish failed: ${e instanceof Error ? e.message : String(e)}`, closable: true }); } catch {} } }}>Replenish 1h (3)</Button>
       </div>
     </Card>
   {/if}
